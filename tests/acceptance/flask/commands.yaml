--- conflicted
+++ resolved
@@ -21,13 +21,8 @@
       ╭──────────────────────────────────────────────────────────────────────────────╮
       │                             Bento Initialization                             │
       ╰──────────────────────────────────────────────────────────────────────────────╯
-<<<<<<< HEAD
-      Creating default ignore file at .bentoignore․․․․․․․․․․․․․․․․․․․․․ 🍜 Setting up\b\b\b\b\b\b\b\b\b\b\b\b\b\b 🍱 Done
-      Creating default configuration at .bento.yml․․․․․․․․․․․․․․․․․․․․․ 🍜 Setting up\b\b\b\b\b\b\b\b\b\b\b\b\b\b 🍱 Done
-=======
       Creating default ignore file at .bentoignore․․․․․․․․․․․․․․․․․․․․․ 🍜 Setting up\b\b\b\b\b\b\b\b\b\b\b\b\b🍱 Done
       Creating default configuration at .bento.yml․․․․․․․․․․․․․․․․․․․․․ 🍜 Setting up\b\b\b\b\b\b\b\b\b\b\b\b\b🍱 Done
->>>>>>> 48931cda
       Updating .gitignore․․․․․․․․․․․․․․․․․․․․․․․․․․․․․․․․․․․․․․․․․․․․․․ 👋 Skipped
 
       Detected project with Python
@@ -53,10 +48,6 @@
 
         $ git add .gitignore .bento?* && git commit -m 'Add Bento to project'
 
-<<<<<<< HEAD
-
-=======
->>>>>>> 48931cda
       ╭──────────────────────────────────────────────────────────────────────────────╮
       │                                  Thank You                                   │
       ╰──────────────────────────────────────────────────────────────────────────────╯
@@ -77,11 +68,7 @@
       - --agree
       - check
     expected_err:
-<<<<<<< HEAD
-      - "⚠ 12 finding(s) in"
-=======
       - "⚠ 15 finding(s) in"
->>>>>>> 48931cda
       - ◦ To suppress all findings, run $ bento archive.
     expected_out:
       file: bento-check-with-init.out
@@ -96,11 +83,7 @@
       - r2c.bandit
     expected_err:
       - "⚠ 11 finding(s) in"
-<<<<<<< HEAD
-      - ◦ To suppress all findings run `bento archive`.
-=======
-      - ◦ To suppress all findings, run $ bento archive.
->>>>>>> 48931cda
+      - ◦ To suppress all findings, run $ bento archive.
     expected_out:
       file: bento-check-bandit.out
     returncode: 2
@@ -126,11 +109,7 @@
       - r2c.bandit
     expected_err:
       - "⚠ 9 finding(s) in"
-<<<<<<< HEAD
-      - ◦ To suppress all findings run `bento archive`.
-=======
-      - ◦ To suppress all findings, run $ bento archive.
->>>>>>> 48931cda
+      - ◦ To suppress all findings, run $ bento archive.
     expected_out:
       file: bento-check-bandit-disable.out
     returncode: 2
@@ -141,11 +120,7 @@
       - --agree
       - check
     expected_err:
-<<<<<<< HEAD
-      - "⚠ 10 finding(s) in"
-=======
       - "⚠ 13 finding(s) in"
->>>>>>> 48931cda
       - ◦ To suppress all findings, run $ bento archive.
     expected_out:
       file: bento-check-with-disable.out
@@ -169,11 +144,7 @@
       - --agree
       - check
     expected_err:
-<<<<<<< HEAD
-      - "⚠ 12 finding(s) in"
-=======
       - "⚠ 15 finding(s) in"
->>>>>>> 48931cda
       - ◦ To suppress all findings, run $ bento archive.
     expected_out:
       file: bento-check-with-init.out
@@ -188,13 +159,8 @@
       Running Bento archive...
 
 
-<<<<<<< HEAD
-      Project analyzed with 4 tool(s).
-      12 finding(s) were archived, and will be hidden in future Bento runs.
-=======
       Project analyzed with 5 tool(s).
       15 finding(s) were archived, and will be hidden in future Bento runs.
->>>>>>> 48931cda
 
       ◦ To view archived results, run $ bento check --show-all.
 
@@ -209,11 +175,7 @@
       - check
     expected_err:
       - ✔ 0 findings in
-<<<<<<< HEAD
-      - ◦ Not showing 12 archived finding(s). To view, run $ bento check --show-all.
-=======
       - ◦ Not showing 15 archived finding(s). To view, run $ bento check --show-all.
->>>>>>> 48931cda
     expected_out: ""
     returncode: 0
   - name: install-hook
