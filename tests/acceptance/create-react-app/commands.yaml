--- conflicted
+++ resolved
@@ -26,13 +26,8 @@
       ╭──────────────────────────────────────────────────────────────────────────────╮
       │                             Bento Initialization                             │
       ╰──────────────────────────────────────────────────────────────────────────────╯
-<<<<<<< HEAD
-      Creating default ignore file at .bentoignore․․․․․․․․․․․․․․․․․․․․․ 🍜 Setting up\b\b\b\b\b\b\b\b\b\b\b\b\b\b 🍱 Done
-      Creating default configuration at .bento.yml․․․․․․․․․․․․․․․․․․․․․ 🍜 Setting up\b\b\b\b\b\b\b\b\b\b\b\b\b\b 🍱 Done
-=======
       Creating default ignore file at .bentoignore․․․․․․․․․․․․․․․․․․․․․ 🍜 Setting up\b\b\b\b\b\b\b\b\b\b\b\b\b🍱 Done
       Creating default configuration at .bento.yml․․․․․․․․․․․․․․․․․․․․․ 🍜 Setting up\b\b\b\b\b\b\b\b\b\b\b\b\b🍱 Done
->>>>>>> 48931cda
       Updating .gitignore․․․․․․․․․․․․․․․․․․․․․․․․․․․․․․․․․․․․․․․․․․․․․․ 👋 Skipped
 
       Detected project with node-js (with jest)
@@ -58,10 +53,6 @@
 
         $ git add .gitignore .bento?* && git commit -m 'Add Bento to project'
 
-<<<<<<< HEAD
-
-=======
->>>>>>> 48931cda
       ╭──────────────────────────────────────────────────────────────────────────────╮
       │                                  Thank You                                   │
       ╰──────────────────────────────────────────────────────────────────────────────╯
