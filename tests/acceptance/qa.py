--- conflicted
+++ resolved
@@ -1,8 +1,3 @@
-<<<<<<< HEAD
-import os
-import shutil
-=======
->>>>>>> 3e8163e0
 import subprocess
 import tempfile
 from pathlib import Path
@@ -10,7 +5,7 @@
 
 import yaml
 
-from bento.constants import GLOBAL_CONFIG_DIR, GLOBAL_CONFIG_PATH, QA_TEST_EMAIL_ADDRESS
+import bento.constants
 
 Expectation = Union[str, List[str]]
 
@@ -54,6 +49,12 @@
     substituted = [
         part.replace("__BENTO_REPO_ROOT__", BENTO_REPO_ROOT) for part in command
     ]
+    if substituted[0] == "bento":
+        substituted = [
+            "bento",
+            "--email",
+            bento.constants.QA_TEST_EMAIL_ADDRESS,
+        ] + substituted[1:]
 
     runned = subprocess.run(
         substituted,
@@ -80,42 +81,7 @@
     target_repo = info["target_repo"]
     target_hash = info["target_hash"]
     steps = info["steps"]
-<<<<<<< HEAD
 
-    # Clone and checkout repo
-    shutil.rmtree(target_dir, ignore_errors=True)
-    subprocess.run(
-        ["git", "clone", target_repo, target_dir],
-        stdout=subprocess.PIPE,
-        stderr=subprocess.PIPE,
-        check=True,
-    )
-    subprocess.run(
-        ["git", "checkout", target_hash],
-        cwd=target_dir,
-        stdout=subprocess.PIPE,
-        stderr=subprocess.PIPE,
-        check=True,
-    )
-    subprocess.run(
-        ["git", "clean", "-xdf"],
-        cwd=target_dir,
-        stdout=subprocess.PIPE,
-        stderr=subprocess.PIPE,
-        check=True,
-    )
-
-    # before running the commands, add email to global bento config
-    os.makedirs(GLOBAL_CONFIG_DIR, exist_ok=True)
-    with open(GLOBAL_CONFIG_PATH, "w+") as f:
-        f.write(f"email: {QA_TEST_EMAIL_ADDRESS}")
-
-    for step in steps:
-        check_command(step, target_dir, target)
-
-    # Cleanup repo
-    shutil.rmtree(target_dir)
-=======
     with tempfile.TemporaryDirectory() as target_dir:
 
         subprocess.run(
@@ -141,7 +107,6 @@
 
         for step in steps:
             check_command(step, target_dir, target)
->>>>>>> 3e8163e0
 
 
 # Actual Tests broken up into separate functions so progress is visible
