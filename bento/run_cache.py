import json
import logging
import os
from pathlib import Path
from typing import Iterable, Optional

import attr
import mmh3

from bento import __version__ as BENTO_VERSION
from bento.fignore import FileIgnore


@attr.s
class RunCache(object):
    """
        Acts as a local cache for tool run output

        Different tools can be accessed concurrently, but cache access
        is not threadsafe if multiple threads access the same tool.
    """

    file_ignore = attr.ib(type=FileIgnore)
    cache_dir: Path = attr.ib(converter=Path)

    def __cache_metadata_path(self, tool_id: str) -> Path:
        """
            Returns name of file that cache results metadata for a given tool
        """
        return self.cache_dir / f"{tool_id}-meta.json"

    def __cache_data_path(self, tool_id: str) -> Path:
        """
            Returns name of file that cache results would be contained in
        """
        return self.cache_dir / f"{tool_id}.data"

    def _modified_hash(self) -> str:
        """
        Returns a hash of the recursive mtime of a path.

        Any modification of a file within this tree (that does not match an ignore pattern)
        will change the hash.
        """

        # No matter settings of .bentoignore, these are always excluded
        exclude_files = {".bento", ".bento-whitelist.yml", ".bento.yml"}
        files_and_times = (
            (e.path, e.dir_entry.stat(follow_symlinks=False).st_mtime_ns)
            for e in self.file_ignore.entries()
            if e.survives
            if os.path.basename(e.path) not in exclude_files
        )

        h = 0
        for f, m in files_and_times:
            h ^= mmh3.hash128(f"{f}:{m}")

        return format(h, "x")

    def __cleanup(self, tool_id: str) -> None:
        """
            Delete all state relevant for cacheing tool_id
        """
        cache_metadata_path = self.__cache_metadata_path(tool_id)
        cache_data_path = self.__cache_data_path(tool_id)

        # Silently delete file if exists
        # note that checking for file before deletion
        # has a TOCTOU race so will need a try-catch anyway
        try:
            cache_metadata_path.unlink()
        except OSError:
            pass

        try:
            cache_data_path.unlink()
        except OSError:
            pass

    def wipe(self) -> None:
        try:
            self.cache_dir.unlink()
        except OSError:
            pass

    def get(self, tool_id: str, paths: Iterable[str]) -> Optional[str]:
        """
            Returns stored run output if it exists in local run cache and the
            cache entry is still valid (files have not been modified since caching)

            Returns None if no such cache entry is found
        """
        cache_metadata_path = self.__cache_metadata_path(tool_id)
        cache_data_path = self.__cache_data_path(tool_id)

        if not (cache_metadata_path.exists() and cache_data_path.exists()):
            self.__cleanup(tool_id)
            return None

        with cache_metadata_path.open() as file:
            try:
                metadata = json.load(file)
            except json.JSONDecodeError as e:
                logging.error(f"Failed to parse tool {tool_id} cache metadata as json")
                logging.error(e.msg, e.doc, e.pos)
                self.__cleanup(tool_id)
                return None

        cache_hash = metadata.get("hash")
        cache_paths = sorted(metadata.get("paths"))
        cache_bento_version = metadata.get("version")
        sorted_paths = sorted(paths)

        if (
<<<<<<< HEAD
            cache_bento_version != BENTO_VERSION
            or cache_paths != paths
            or cache_hash != RunCache._modified_hash(paths)
=======
            cache_paths != sorted_paths
            or cache_bento_version != BENTO_VERSION
            or cache_hash != self._modified_hash()
>>>>>>> 3e8163e0
        ):
            logging.warning(f"Invalidating cache for {tool_id}")
            self.__cleanup(tool_id)
            return None

        return cache_data_path.read_text()

    def put(self, tool_id: str, paths: Iterable[str], raw_results: str) -> None:
        """
            Caches raw_results as the output of running TOOL_ID on PATHS

            Note that RunCache.get assumed paths is not None so should be changed
            if PATHS here is nullable
        """
        self.__cleanup(tool_id)

        self.cache_dir.mkdir(parents=True, exist_ok=True)
        cache_metadata_path = self.__cache_metadata_path(tool_id)
        cache_data_path = self.__cache_data_path(tool_id)

        # Data should be written before metadata
        cache_data_path.write_text(raw_results)
        hsh = self._modified_hash()

        metadata = {"paths": sorted(paths), "hash": hsh, "version": BENTO_VERSION}

        with cache_metadata_path.open("w") as file:
            json.dump(metadata, file)<|MERGE_RESOLUTION|>--- conflicted
+++ resolved
@@ -113,15 +113,9 @@
         sorted_paths = sorted(paths)
 
         if (
-<<<<<<< HEAD
-            cache_bento_version != BENTO_VERSION
-            or cache_paths != paths
-            or cache_hash != RunCache._modified_hash(paths)
-=======
             cache_paths != sorted_paths
             or cache_bento_version != BENTO_VERSION
             or cache_hash != self._modified_hash()
->>>>>>> 3e8163e0
         ):
             logging.warning(f"Invalidating cache for {tool_id}")
             self.__cleanup(tool_id)
