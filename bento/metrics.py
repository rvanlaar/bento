--- conflicted
+++ resolved
@@ -98,13 +98,8 @@
         "duration": duration,
         "exit_code": exit_code,
         "repository": __hash_sha256(bento.git.url()),
-<<<<<<< HEAD
-        "commit": bento.git.commit(),
         "email": read_user_email(),
-=======
         "hash_of_commit": __hash_sha256(bento.git.commit()),
-        "user": get_user_uuid(),
->>>>>>> 3e8163e0
         "command": command,
         "command_kwargs": command_kwargs,
         "is_ci": bool(os.environ.get("CI", False)),
