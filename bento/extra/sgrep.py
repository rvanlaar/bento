--- conflicted
+++ resolved
@@ -1,15 +1,7 @@
-<<<<<<< HEAD
-import re
-from pathlib import Path
-from typing import Iterable, List, Pattern, Type
-
-from semantic_version import Version
-=======
 import os
 import shutil
 from pathlib import Path, PurePath
 from typing import Optional, Type
->>>>>>> 26b3489a
 
 import bento.constants as constants
 from bento.extra.base_sgrep import BaseSgrepParser, BaseSgrepTool
@@ -46,14 +38,7 @@
         """
         Returns the configuration argument and optional path to pass to sgrep
 
-<<<<<<< HEAD
-        return run_analyzer_on_local_code(
-            self.ANALYZER_NAME, self.ANALYZER_VERSION, self.base_path, files
-        )
 
-    def matches_project(self, files: Iterable[Path]) -> bool:
-        return True
-=======
         If the config environment variable is set, uses that value verbatim.
 
         Otherwise, ensures that the default config file exists and uses that location.
@@ -69,7 +54,6 @@
             )
             shutil.copy(template, config_path)
         return str(constants.RESOURCE_PATH / self.CONFIG_PATH)
->>>>>>> 26b3489a
 
     @property
     def parser_type(self) -> Type[Parser]:
