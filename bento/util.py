from __future__ import unicode_literals

import itertools
import logging
import os
import os.path
import re
import shutil
import signal
import subprocess
import sys
import threading
import types
from importlib import import_module
from pathlib import Path
from textwrap import wrap as py_wrap
from typing import (
    Any,
    Callable,
    Collection,
    Dict,
    Generic,
    Iterable,
    Iterator,
    List,
    Optional,
    Pattern,
    TextIO,
    Tuple,
    Type,
    TypeVar,
    Union,
)

import psutil
import yaml
from click.termui import secho, style
from frozendict import frozendict

import bento.constants as constants

EMPTY_DICT = frozendict({})
MAX_PRINT_WIDTH = 80
MIN_PRINT_WIDTH = 45
ANSI_WIDTH = 4  # number of characters to emit an ANSI control code
LEADER_CHAR = "․"
SETUP_TEXT = "🍜 Setting up"
SETUP_WIDTH = len(SETUP_TEXT)
PROGRESS_TEXT = "🍤 Running".ljust(SETUP_WIDTH, " ")
DONE_TEXT = "🍱 Done".ljust(SETUP_WIDTH, " ")
SKIP_TEXT = "👋 Skipped".ljust(SETUP_WIDTH, " ")
RESET_TEXT = "".ljust(SETUP_WIDTH + 1, "\b")  # +1 for emoji width

OSC_8 = "\x1b]8;;"
BEL = "\x07"

LINK_PRINTER_PATTERN = re.compile("(iterm2|gnome-terminal)", re.IGNORECASE)
LINK_WIDTH = 2 * len(OSC_8) + 2 * len(BEL)

AutocompleteSuggestions = List[Union[str, Tuple[str, str]]]


def _calculate_print_width() -> int:
    term_width, _ = shutil.get_terminal_size((MAX_PRINT_WIDTH, 0))
    return max(min(MAX_PRINT_WIDTH, term_width), MIN_PRINT_WIDTH)


PRINT_WIDTH = _calculate_print_width()


def read_global_config() -> Optional[Dict[str, Any]]:
    if not os.path.exists(constants.GLOBAL_CONFIG_PATH):
        return None

    with open(constants.GLOBAL_CONFIG_PATH, "r") as yaml_file:
        try:
            return yaml.safe_load(yaml_file)
        except Exception:
            logging.warning("Invalid global config file found")
            return None


def persist_global_config(global_config: Dict[str, Any]) -> None:
    os.makedirs(constants.GLOBAL_RESOURCE_PATH, exist_ok=True)
    with open(constants.GLOBAL_CONFIG_PATH, "w+") as yaml_file:
        yaml.safe_dump(global_config, yaml_file)

    logging.info(f"Updated user configs at {constants.GLOBAL_CONFIG_PATH}.")


def fetch_line_in_file(path: Path, line_number: int) -> Optional[str]:
    """
    `line_number` is one-indexed! Returns the line if it can be found, returns None if the path doesn't exist
    """
    if not path.exists():
        return None
    with path.open(buffering=1) as fin:  # buffering=1 turns on line-level reads
        return next(itertools.islice(fin, line_number - 1, line_number), None)


def for_name(name: str) -> Type:
    """
    Reflectively obtains a type from a python identifier

    E.g.
        for_name("bento.extra.eslint.EslintTool")
    returns the EslintTool type

    Parameters:
        name (str): The type name, as a python fully qualified identifier
    """
    module_name, class_name = name.rsplit(".", 1)
    mod = import_module(module_name)
    return getattr(mod, class_name)


def is_child_process_of(pattern: Pattern) -> bool:
    """
    Returns true iff this process is a child process of a process whose name matches pattern
    """
    me = psutil.Process()
    parents = me.parents()
    matches = iter(0 for p in parents if pattern.search(p.name()))
    return next(matches, None) is not None


M = TypeVar("M", covariant=True)


class Memo(Generic[M]):
    """
    Creates a (thread-safe) lazily loaded value
    """

    def __init__(self, load: Callable[[], M]) -> None:
        self.load = load
        self._lock = threading.Lock()
        self._value: Optional[M] = None

    @property
    def value(self) -> M:
        with self._lock:
            if self._value is None:
                self._value = self.load()
            return self._value


DO_PRINT_LINKS = is_child_process_of(LINK_PRINTER_PATTERN)


<<<<<<< HEAD
=======
def package_subclasses(tpe: Type, pkg_path: str) -> List[Type]:
    """
    Finds all subtypes of a type within a module path, relative to this module

    Parameters:
        tpe: The parent type
        pkg_path: The path to search, written as a python identifier (e.g. bento.extra)

    Returns:
        A list of all subtypes
    """
    walk_path = os.path.join(
        os.path.dirname(__file__), os.path.pardir, *pkg_path.split(".")
    )
    for (_, name, ispkg) in pkgutil.walk_packages([walk_path]):
        if name != "setup" and not ispkg:
            import_module(f"{pkg_path}.{name}", __package__)

    return tpe.__subclasses__()


_T = TypeVar("_T")


def batched(it: Iterable[_T], max_len: int) -> Iterator[Iterator[_T]]:
    """
    Batches an iterator in iterators of a maximum length

    :param it: The iterator to batch
    :param max_len: The maximum length
    """
    return (
        (y for _, y in x)
        for _, x in itertools.groupby(enumerate(it), key=lambda x: int(x[0] / max_len))
    )


>>>>>>> 23a1f770
def less(
    output: Collection[Collection[str]], pager: bool = True, overrun_pages: int = 0
) -> None:
    """
    Possibly prints a string through less.

    Parameters:
        pager: If false, the string is always echoed directly to stdout
        overrun_pages: Minimum number of pages in output before paging is triggered (paging is never triggered if
                       less than or equal to 0)
    """
    use_echo = False
    text = (line for o in output for line in o)
    text_len = sum(len(o) for o in output)

    # In order to prevent an early pager exit from killing the CLI,
    # we must both ignore the resulting SIGPIPE and BrokenPipeError
    def drop_sig(signal: int, frame: Optional[types.FrameType]) -> None:
        pass

    if not pager or not sys.stdout.isatty():
        use_echo = True

    if not use_echo:
        _, height = shutil.get_terminal_size()
        if text_len < height * overrun_pages:
            use_echo = True

    if use_echo:
        for t in text:
            secho(t)
    else:
        # NOTE: Using signal.SIG_IGN here DOES NOT IGNORE the resulting SIGPIPE
        signal.signal(signal.SIGPIPE, drop_sig)
        try:
            process = subprocess.Popen(["less", "-r"], stdin=subprocess.PIPE)
            for ix, t in enumerate(text):
                process.stdin.write(bytearray(t, "utf8"))
                if ix != text_len - 1:
                    process.stdin.write(bytearray("\n", "utf8"))
            process.communicate()
        except BrokenPipeError:
            pass
        finally:
            signal.signal(signal.SIGPIPE, signal.SIG_DFL)


def wrap(text: str, extra: int = 0) -> str:
    """
    Wraps text to (one character less than) the screen print width

    :param text: The text to wrap
    :param extra: Any extra width to apply
    """
    return "\n".join(py_wrap(text, PRINT_WIDTH - 1 + extra))


def echo_error(text: str, indent: str = "") -> None:
    logging.error(text)
    secho(wrap(f"{indent}✘ {text}"), fg=Colors.ERROR, err=True)


def echo_warning(text: str, indent: str = "") -> None:
    logging.warning(text)
    secho(wrap(f"{indent}⚠ {text}"), fg=Colors.WARNING, err=True)


def echo_success(text: str, indent: str = "") -> None:
    logging.info(text)
    secho(wrap(f"{indent}✔ {text}"), fg=Colors.SUCCESS, err=True)


def echo_box(text: str) -> None:
    """
    Prints text bold, in a header box

    By default, the box is PRINT_WIDTH characters wide, unless the text is too
    long for the box, in which case the box is extended to fit.
    """
    lines = text.split("\n")
    max_len = max(len(l) for l in lines)
    max_len = max(PRINT_WIDTH - 4, max_len)
    hrule = "".ljust(max_len + 2, "─")
    echo_newline()
    secho(f"╭{hrule}╮", err=True)
    for l in lines:
        p = style(f"{l:^{max_len}s}", bold=True)
        secho(f"│ {p} │", err=True)
    secho(f"╰{hrule}╯", err=True)


def echo_newline() -> None:
    """
    Prints an informational newline (printed to stderr)
    """
    secho("", err=True)


def echo_styles(*parts: str) -> None:
    """
    Echoes concatenated styled parts to stderr

    :param parts: List of strings to print
    """
    for p in parts:
        if isinstance(p, str):
            secho(p, nl=False, err=True)
    echo_newline()


def echo_next_step(desc: str, cmd: str) -> None:
    """
    Echoes a 'next step' to perform, with styling.

    E.g.

      ◦ To archive results, run $ bento archive

    :param desc: The step description
    :param cmd: The command that the user should run
    """
    echo_styles("◦ ", style(f"{desc}, run $ ", dim=True), cmd)


def echo_progress(text: str, extra: int = 0, skip: bool = False) -> Callable[[], None]:
    """
    Prints a binary in-progress / done bar

    Usage example:
      mark_done = echo_progress("Installing foo")
      install_foo()
      mark_done()

    :param extra: Number of unprinted characters in text (each ANSI code point is 4 characters)
    :param skip: If true, "Skipped" is printed instead, and callback is a no-op
    """
    width = PRINT_WIDTH - 3 - SETUP_WIDTH + ANSI_WIDTH + extra
    logging.info(text)
    leader = style("".ljust(width - len(text), LEADER_CHAR), dim=True)

    if skip:
        secho(f"{text}{leader} {style(SKIP_TEXT, dim=True)}", err=True, dim=True)
        return lambda: None
    else:
        secho(f"{text}{leader} {SETUP_TEXT}", nl=False, err=True, dim=True)
        return lambda: secho(f"{RESET_TEXT}{DONE_TEXT}", err=True, dim=True)


def render_link(
    text: str,
    href: Optional[str],
    print_alternative: bool = True,
    width: Optional[int] = None,
    pipe: TextIO = sys.stdout,
) -> str:
    """
    Prints a clickable hyperlink output if in a tty; otherwise just prints a text link

    :param text: The link anchor text
    :param href: The href, if exists
    :param print_alternative: If true, only emits link if OSC8 links are supported, otherwise prints href after text
    :param width: Minimum link width
    :param pipe: The text IO via which this link will be emitted
    :return: The rendered link
    """
    is_rendered = False
    if href:  # Don't render if href is None or empty
        if pipe.isatty() and DO_PRINT_LINKS:
            text = f"{OSC_8}{href}{BEL}{text}{OSC_8}{BEL}"
            is_rendered = True
            if width:
                width += LINK_WIDTH + len(href)
        elif print_alternative:
            text = f"{text} {href}"

    if width:
        text = text.ljust(width)

    # Coloring has to occur after justification
    if is_rendered:
        text = style(text, fg=Colors.LINK)

    return text


def file_has_text(file: Path, text: str) -> bool:
    """
    Returns if a file contains a pattern
    """
    with file.open() as fd:
        return any(text in l for l in fd)


def append_text_to_file(file: Path, text: str) -> None:
    """
    Adds text to a file
    """
    with file.open("a") as fd:
        fd.write(f"\n{text}\n")


class Colors:
    LINK = "bright_blue"
    ERROR = "red"
    WARNING = "yellow"
    SUCCESS = "green"<|MERGE_RESOLUTION|>--- conflicted
+++ resolved
@@ -148,29 +148,6 @@
 DO_PRINT_LINKS = is_child_process_of(LINK_PRINTER_PATTERN)
 
 
-<<<<<<< HEAD
-=======
-def package_subclasses(tpe: Type, pkg_path: str) -> List[Type]:
-    """
-    Finds all subtypes of a type within a module path, relative to this module
-
-    Parameters:
-        tpe: The parent type
-        pkg_path: The path to search, written as a python identifier (e.g. bento.extra)
-
-    Returns:
-        A list of all subtypes
-    """
-    walk_path = os.path.join(
-        os.path.dirname(__file__), os.path.pardir, *pkg_path.split(".")
-    )
-    for (_, name, ispkg) in pkgutil.walk_packages([walk_path]):
-        if name != "setup" and not ispkg:
-            import_module(f"{pkg_path}.{name}", __package__)
-
-    return tpe.__subclasses__()
-
-
 _T = TypeVar("_T")
 
 
@@ -187,7 +164,6 @@
     )
 
 
->>>>>>> 23a1f770
 def less(
     output: Collection[Collection[str]], pager: bool = True, overrun_pages: int = 0
 ) -> None:
