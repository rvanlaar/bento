--- conflicted
+++ resolved
@@ -73,20 +73,11 @@
         # import inside def for performance
         from validate_email import validate_email
 
-        valid_configured_email = False
-        if "email" in self.global_config:
-            configured_email = self.global_config.get("email")
-            if configured_email is not None:
-                valid_configured_email = validate_email(configured_email)
-
-<<<<<<< HEAD
+        if not self.email:
+            self.email = self.global_config.get("email")
+
+        if not self.email or not validate_email(self.email):
             content.UpdateEmail.leader.echo()
-=======
-        if (
-            not self.email or not validate_email(self.email)
-        ) and not valid_configured_email:
-            self.renderer.echo("update-email", "leader")
->>>>>>> 8f9f5a7b
 
             email = None
             while not (email and validate_email(email)):
