--- conflicted
+++ resolved
@@ -190,13 +190,8 @@
         # print(f"{tool.tool_id} completed in {((after - before) / 1e9):2f} s (setup in {((after_setup - before) / 1e9):2f} s)")  # TODO: Move to debug
         return (tool.tool_id(), results)
     except Exception as e:
-<<<<<<< HEAD
-        traceback.print_exc()
+        # traceback.print_exc()  # TODO: Move to debug
         return (tool.tool_id(), e)
-=======
-        # traceback.print_exc()  # TODO: Move to debug
-        return (tool.tool_id, e)
->>>>>>> 4ee839d1
 
 
 def __tool_parallel_results(
