import logging
import os
import sys
<<<<<<< HEAD
from typing import Any, Dict, Optional, Union
=======
from typing import Any, Optional, Union
>>>>>>> 3e8163e0

import click
import requests
from semantic_version import Version
from validate_email import validate_email

import bento.constants as constants
import bento.decorators
import bento.extra
import bento.git
import bento.metrics
import bento.tool_runner
import bento.util
from bento.commands import archive, check, hook, init, update_ignores
from bento.context import Context
from bento.network import fetch_latest_version, post_metrics
from bento.util import (
    echo_error,
    echo_warning,
    persist_global_config,
    read_global_config,
)


def __setup_logging() -> None:
    os.makedirs(os.path.dirname(constants.DEFAULT_LOG_PATH), exist_ok=True)
    logging.basicConfig(
        filename=constants.DEFAULT_LOG_PATH,
        level=logging.DEBUG,
        filemode="w",
        format="[%(levelname)s] %(relativeCreated)s %(name)s:%(module)s - %(message)s",
    )


def is_running_latest() -> bool:
    latest_version, _ = fetch_latest_version()
    current_version = get_version()
    logging.info(
        f"Current bento version is {current_version}, latest is {latest_version}"
    )
    if latest_version and Version(current_version) < Version(latest_version):
        return False
    return True


def get_version() -> str:
    """Get the current r2c-cli version based on __init__"""
    from bento import __version__

    return __version__


def _print_version(
    ctx: click.Context, param: Union[click.Option, click.Parameter], value: Any
) -> None:
    """Print the current r2c-cli version based on setuptools runtime"""
    if not value or ctx.resilient_parsing:
        return
    click.echo(f"bento/{get_version()}")
    ctx.exit()


def __post_email_to_mailchimp(email: str) -> bool:
    email = email.strip("\"'")
    r = requests.post(
        "https://waitlist.r2c.dev/subscribe", json={"email": email}, timeout=5
    )
    status = r.status_code == requests.codes.ok
    data = [
        {
            "message": "Tried adding user to Bento waitlist",
            "user-email": email,
            "mailchimp_response": r.status_code,
            "success": status,
        }
    ]
    logging.info(f"Registering user with data {data}")
    post_metrics(data)
    return status


def is_running_supported_python3() -> bool:
    python_major_v = sys.version_info.major
    python_minor_v = sys.version_info.minor
    logging.info(f"Python version is ({python_major_v}.{python_minor_v})")
    return python_major_v >= 3 and python_minor_v >= 6


def confirm_tos_update(global_config: Dict[str, Any]) -> bool:
    if global_config is None or constants.TERMS_OF_SERVICE_KEY not in global_config:
        # this message is shown if the user has never agreed to the TOS
        tos_message = (
            "To get started for the first time, please review our terms of service"
        )
    else:
        # We care that the user has agreed to the current terms of service
        tos_version = global_config[constants.TERMS_OF_SERVICE_KEY]

        try:
            agreed_to_version = Version(version_string=tos_version)
            if agreed_to_version == Version(
                version_string=constants.TERMS_OF_SERVICE_VERSION
            ):
                return True
        except Exception:
            bento.util.echo_error(
                f"Invalid semver for `{constants.TERMS_OF_SERVICE_KEY}` in {constants.GLOBAL_CONFIG_PATH}: {tos_version}. Deleting the key/value and re-running Bento should resolve the issue."
            )
            return False

        # we only return from the try block if the user has agreed to an older version of the TOS
        tos_message = "We've made changes to our terms of service. Please review the new terms. If you have any questions or concerns please reach out via support@r2c.dev."

<<<<<<< HEAD
    # the case where the user never agreed to the TOS or agreed to an earlier version
    click.echo(f"{tos_message}:\n\n{constants.TERMS_OF_SERVICE_MESSAGE}")
=======
def _suggest_autocomplete() -> None:
    if "SHELL" not in os.environ:
        return
    shell = os.environ["SHELL"]
    if shell.endswith("/zsh"):
        click.echo(
            """
╭────────────────────────────────────────────────────────────────────╮
│           🍱 To enable zsh autocompletion please run 🍱            │
│                                                                    │
│ echo -e '\\neval "$(_BENTO_COMPLETE=source_zsh bento)"' >> ~/.zshrc │
│                                                                    │
╰────────────────────────────────────────────────────────────────────╯
"""
        )
    elif shell.endswith("/bash"):
        click.echo(
            """
╭─────────────────────────────────────────────────────────────────╮
│         🍱 To enable bash autocompletion please run 🍱          │
│                                                                 │
│ echo -e '\\neval "$(_BENTO_COMPLETE=source bento)"' >> ~/.bashrc │
│                                                                 │
╰─────────────────────────────────────────────────────────────────╯
"""
        )


def register_user() -> bool:
    global_config = {}
>>>>>>> 3e8163e0

    agreed = click.confirm(
        "Do you agree to Bento's terms of service and privacy policy?", default=True
    )

    if agreed:
        global_config[
            constants.TERMS_OF_SERVICE_KEY
        ] = constants.TERMS_OF_SERVICE_VERSION

        persist_global_config(global_config)
    else:
        bento.util.echo_error(constants.TERMS_OF_SERVICE_ERROR)
        return False

    return True


def update_email(global_config: Dict[str, Any], email: Optional[str] = None) -> bool:
    if not email and "email" not in global_config:
        click.echo(
            "For the Bento beta, we may contact you infrequently via email to ask for your feedback and let you know about updates. You can unsubscribe at any time."
        )

        email = None
        while not (email and validate_email(email)):
            email = click.prompt("Email", type=str, default=bento.git.user_email())

        r = __post_email_to_mailchimp(email)
        if not r:
            echo_warning(
                "\nWe were unable to subscribe you to the Bento mailing list (which means you may miss out on announcements!). Bento will continue running. Please shoot us a note via support@r2c.dev to debug."
            )

<<<<<<< HEAD
        global_config["email"] = email
        persist_global_config(global_config)

    return True

=======
    _suggest_autocomplete()

    os.makedirs(constants.GLOBAL_CONFIG_DIR, exist_ok=True)
    with open(constants.GLOBAL_CONFIG_PATH, "w+") as yaml_file:
        yaml.safe_dump(global_config, yaml_file)
>>>>>>> 3e8163e0

def verify_registration(agree: bool, email: Optional[str]) -> bool:
    global_config = read_global_config()
    if global_config is None:
        global_config = {}

        # only show welcome message if running in interactive mode
        if not agree or email is None:
            bolded_welcome = click.style(f"Welcome to Bento!", bold=True)
            click.echo(
                f"{bolded_welcome} You're about to get a powerful suite of tailored tools.\n"
            )

    if not agree and not confirm_tos_update(global_config):
        return False

    update_email(global_config, email=email)
    return True


@click.group()
@click.option(
    "--version",
    is_flag=True,
    help="Show current version bento.",
    callback=_print_version,
    expose_value=False,
    is_eager=True,
)
@click.option(
    "--base-path",
    help="Path to the directory containing the code, as well as the .bento.yml file.",
    type=click.Path(exists=True, file_okay=False),
    default=None,
)
@click.option(
    "--agree",
    is_flag=True,
    help="Automatically agree to terms of service.",
    default=False,
)
@click.option(
    "--email",
    type=str,
    help="Email address to use while running this command without global configs e.g. in CI",
    default=None,
)
@click.pass_context
<<<<<<< HEAD
def cli(ctx: click.Context, agree: bool, email: Optional[str]) -> None:
=======
def cli(ctx: click.Context, base_path: Optional[str], agree: bool) -> None:
>>>>>>> 3e8163e0
    __setup_logging()
    is_init = ctx.invoked_subcommand == "init"
    if base_path is None:
        ctx.obj = Context(is_init=is_init)
    else:
        ctx.obj = Context(base_path=base_path, is_init=is_init)
    if not is_running_supported_python3():
        echo_error(
            "Bento requires Python 3.6+. Please ensure you have Python 3.6+ and installed Bento via `pip3 install bento-cli`."
        )
        sys.exit(3)
    verified = verify_registration(agree, email)
    if not verified:
        logging.error("Could not verify the user's registration.")
        # Terminate with non-zero error
        sys.exit(3)
    if not is_running_latest():
<<<<<<< HEAD
        logging.warn("Bento client is outdated")
        click.echo(constants.UPGRADE_WARNING_OUTPUT)
=======
        logging.warning("Bento client is outdated")
        click.echo(UPGRADE_WARNING_OUTPUT)
>>>>>>> 3e8163e0


cli.add_command(archive.archive)
cli.add_command(check.check)
cli.add_command(init.init)
cli.add_command(hook.install_hook)
cli.add_command(update_ignores.enable)
cli.add_command(update_ignores.disable)<|MERGE_RESOLUTION|>--- conflicted
+++ resolved
@@ -1,11 +1,7 @@
 import logging
 import os
 import sys
-<<<<<<< HEAD
 from typing import Any, Dict, Optional, Union
-=======
-from typing import Any, Optional, Union
->>>>>>> 3e8163e0
 
 import click
 import requests
@@ -119,10 +115,26 @@
         # we only return from the try block if the user has agreed to an older version of the TOS
         tos_message = "We've made changes to our terms of service. Please review the new terms. If you have any questions or concerns please reach out via support@r2c.dev."
 
-<<<<<<< HEAD
     # the case where the user never agreed to the TOS or agreed to an earlier version
     click.echo(f"{tos_message}:\n\n{constants.TERMS_OF_SERVICE_MESSAGE}")
-=======
+
+    agreed = click.confirm(
+        "Do you agree to Bento's terms of service and privacy policy?", default=True
+    )
+
+    if agreed:
+        global_config[
+            constants.TERMS_OF_SERVICE_KEY
+        ] = constants.TERMS_OF_SERVICE_VERSION
+
+        persist_global_config(global_config)
+    else:
+        bento.util.echo_error(constants.TERMS_OF_SERVICE_ERROR)
+        return False
+
+    return True
+
+
 def _suggest_autocomplete() -> None:
     if "SHELL" not in os.environ:
         return
@@ -151,27 +163,6 @@
         )
 
 
-def register_user() -> bool:
-    global_config = {}
->>>>>>> 3e8163e0
-
-    agreed = click.confirm(
-        "Do you agree to Bento's terms of service and privacy policy?", default=True
-    )
-
-    if agreed:
-        global_config[
-            constants.TERMS_OF_SERVICE_KEY
-        ] = constants.TERMS_OF_SERVICE_VERSION
-
-        persist_global_config(global_config)
-    else:
-        bento.util.echo_error(constants.TERMS_OF_SERVICE_ERROR)
-        return False
-
-    return True
-
-
 def update_email(global_config: Dict[str, Any], email: Optional[str] = None) -> bool:
     if not email and "email" not in global_config:
         click.echo(
@@ -188,19 +179,11 @@
                 "\nWe were unable to subscribe you to the Bento mailing list (which means you may miss out on announcements!). Bento will continue running. Please shoot us a note via support@r2c.dev to debug."
             )
 
-<<<<<<< HEAD
         global_config["email"] = email
         persist_global_config(global_config)
 
     return True
 
-=======
-    _suggest_autocomplete()
-
-    os.makedirs(constants.GLOBAL_CONFIG_DIR, exist_ok=True)
-    with open(constants.GLOBAL_CONFIG_PATH, "w+") as yaml_file:
-        yaml.safe_dump(global_config, yaml_file)
->>>>>>> 3e8163e0
 
 def verify_registration(agree: bool, email: Optional[str]) -> bool:
     global_config = read_global_config()
@@ -218,6 +201,10 @@
         return False
 
     update_email(global_config, email=email)
+
+    if not agree:
+        _suggest_autocomplete()
+
     return True
 
 
@@ -249,11 +236,9 @@
     default=None,
 )
 @click.pass_context
-<<<<<<< HEAD
-def cli(ctx: click.Context, agree: bool, email: Optional[str]) -> None:
-=======
-def cli(ctx: click.Context, base_path: Optional[str], agree: bool) -> None:
->>>>>>> 3e8163e0
+def cli(
+    ctx: click.Context, base_path: Optional[str], agree: bool, email: Optional[str]
+) -> None:
     __setup_logging()
     is_init = ctx.invoked_subcommand == "init"
     if base_path is None:
@@ -265,19 +250,12 @@
             "Bento requires Python 3.6+. Please ensure you have Python 3.6+ and installed Bento via `pip3 install bento-cli`."
         )
         sys.exit(3)
-    verified = verify_registration(agree, email)
-    if not verified:
+    if not verify_registration(agree, email):
         logging.error("Could not verify the user's registration.")
-        # Terminate with non-zero error
         sys.exit(3)
     if not is_running_latest():
-<<<<<<< HEAD
-        logging.warn("Bento client is outdated")
+        logging.warning("Bento client is outdated")
         click.echo(constants.UPGRADE_WARNING_OUTPUT)
-=======
-        logging.warning("Bento client is outdated")
-        click.echo(UPGRADE_WARNING_OUTPUT)
->>>>>>> 3e8163e0
 
 
 cli.add_command(archive.archive)
