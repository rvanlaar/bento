#!/usr/bin/env python3

__name__ = "r2c-bento"
__author__ = "Return To Corporation"
<<<<<<< HEAD
__version__ = "0.1.0r4"
=======
__version__ = "0.2.0b1"
>>>>>>> 27cf93bc
R2C_SUPPORT_EMAIL = "bento@r2c.dev"<|MERGE_RESOLUTION|>--- conflicted
+++ resolved
@@ -2,9 +2,5 @@
 
 __name__ = "r2c-bento"
 __author__ = "Return To Corporation"
-<<<<<<< HEAD
-__version__ = "0.1.0r4"
-=======
 __version__ = "0.2.0b1"
->>>>>>> 27cf93bc
 R2C_SUPPORT_EMAIL = "bento@r2c.dev"